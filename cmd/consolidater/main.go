--- conflicted
+++ resolved
@@ -76,14 +76,9 @@
 	var logMessaging string
 	{
 		// Connection to pubsub
-<<<<<<< HEAD
-		if consolidaterConfig.PsSubscriptionName != "" {
-			logMessaging += fmt.Sprintf(" pulling on %s/%s", consolidaterConfig.Project, consolidaterConfig.PsSubscriptionName)
-			consumer, err := pubsub.NewConsumer(consolidaterConfig.Project, consolidaterConfig.PsSubscriptionName)
-=======
 		if consolidaterConfig.PsConsolidationsSubscription != "" {
+			logMessaging += fmt.Sprintf(" pulling on %s/%s", consolidaterConfig.Project, consolidaterConfig.PsConsolidationsSubscription)
 			consumer, err := pubsub.NewConsumer(consolidaterConfig.Project, consolidaterConfig.PsConsolidationsSubscription)
->>>>>>> b29b7987
 			if err != nil {
 				return fmt.Errorf("pubsub.new: %w", err)
 			}
